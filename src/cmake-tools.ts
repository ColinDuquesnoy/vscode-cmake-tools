/**
 * Root of the extension
 */
import { CMakeCache } from '@cmt/cache';
import { CMakeExecutable, getCMakeExecutableInformation } from '@cmt/cmake/cmake-executable';
import { CompilationDatabase } from '@cmt/compdb';
import * as debugger_mod from '@cmt/debugger';
import collections from '@cmt/diagnostics/collections';
import * as shlex from '@cmt/shlex';
import { StateManager } from '@cmt/state';
import { Strand } from '@cmt/strand';
import { ProgressHandle, versionToString, lightNormalizePath, Version, versionLess } from '@cmt/util';
import { DirectoryContext } from '@cmt/workspace';
import * as path from 'path';
import * as vscode from 'vscode';

import * as api from './api';
import { ExecutionOptions, ExecutionResult } from './api';
import * as codemodel_api from '@cmt/drivers/codemodel-driver-interface';
import { BadHomeDirectoryError } from '@cmt/drivers/cms-client';
import { CMakeServerClientDriver, NoGeneratorError } from '@cmt/drivers/cms-driver';
import { CTestDriver, BasicTestResults } from './ctest';
import { CMakeBuildConsumer } from './diagnostics/build';
import { CMakeOutputConsumer } from './diagnostics/cmake';
import { populateCollection } from './diagnostics/util';
import { CMakeDriver, CMakePreconditionProblems } from '@cmt/drivers/driver';
import { expandString, ExpansionOptions } from './expand';
import { CMakeGenerator, Kit } from './kit';
import { LegacyCMakeDriver } from '@cmt/drivers/legacy-driver';
import * as logging from './logging';
import { fs } from './pr';
import { buildCmdStr, DebuggerEnvironmentVariable } from './proc';
import { Property } from './prop';
import rollbar from './rollbar';
import * as telemetry from './telemetry';
import { setContextValue } from './util';
import { VariantManager } from './variant';
import { CMakeFileApiDriver } from '@cmt/drivers/cmfileapi-driver';
import * as nls from 'vscode-nls';
import paths from './paths';
import { CMakeToolsFolder } from './folders';
import { ConfigurationWebview } from './cache-view';
import { updateFullFeatureSetForFolder, updateCMakeDriverInTaskProvider, enableFullFeatureSet, isActiveFolder, updateDefaultTargetsInTaskProvider, expShowCMakeLists } from './extension';
import { ConfigurationReader } from './config';
import * as preset from '@cmt/preset';
import * as util from '@cmt/util';
import { Environment, EnvironmentUtils } from './environmentVariables';

nls.config({ messageFormat: nls.MessageFormat.bundle, bundleFormat: nls.BundleFormat.standalone })();
const localize: nls.LocalizeFunc = nls.loadMessageBundle();

const open = require('open') as ((url: string, appName?: string, callback?: Function) => void);

const log = logging.createLogger('main');
const BUILD_LOGGER = logging.createLogger('build');
const CMAKE_LOGGER = logging.createLogger('cmake');

export enum ConfigureType {
    Normal,
    Clean,
    Cache,
    ShowCommandOnly
}

export enum ConfigureTrigger {
    api = "api",
    runTests = "runTests",
    badHomeDir = "badHomeDir",
    configureOnOpen = "configureOnOpen",
    configureWithCache = "configureWithCache",
    quickStart = "quickStart",
    setVariant = "setVariant",
    cmakeListsChange = "cmakeListsChange",
    sourceDirectoryChange = "sourceDirectoryChange",
    buttonNewKitsDefinition = "buttonNewKitsDefinition",
    compilation = "compilation",
    launch = "launch",
    commandEditCacheUI = "commandEditCacheUI",
    commandConfigure = "commandConfigure",
    commandCleanConfigure = "commandCleanConfigure",
    commandConfigureAll = "commandConfigureAll",
    commandCleanConfigureAll = "commandCleanConfigureAll",
}

/**
 * Class implementing the extension. It's all here!
 *
 * The class internally uses a two-phase initialization, since proper startup
 * requires asynchrony. To ensure proper initialization. The class must be
 * created via the `create` static method. This will run the two phases
 * internally and return a promise to the new instance. This ensures that the
 * class invariants are maintained at all times.
 *
 * Some fields also require two-phase init. Their first phase is in the first
 * phase of the CMakeTools init, ie. the constructor.
 *
 * The second phases of fields will be called by the second phase of the parent
 * class. See the `_init` private method for this initialization.
 */
export class CMakeTools implements vscode.Disposable, api.CMakeToolsAPI {
    /**
     * Construct a new instance. The instance isn't ready, and must be initalized.
     * @param extensionContext The extension context
     *
     * This is private. You must call `create` to get an instance.
     */
    private constructor(readonly extensionContext: vscode.ExtensionContext, readonly workspaceContext: DirectoryContext) {
        // Handle the active kit changing. We want to do some updates and teardown
        log.debug(localize('constructing.cmaketools', 'Constructing new CMakeTools instance'));
    }

    /**
     * The workspace folder associated with this CMakeTools instance
     */
    get folder(): vscode.WorkspaceFolder {
        return this.workspaceContext.folder;
    }

    /**
     * The name of the workspace folder for this CMakeTools instance
     */
    get folderName(): string {
        return this.folder.name;
    }

    /**
     * Whether we use presets
     */
    private _useCMakePresets = false; // The default value doesn't matter, value is set when folder is loaded
    get useCMakePresets(): boolean {
        return this._useCMakePresets;
    }
    async setUseCMakePresets(useCMakePresets: boolean) {
        if (this.targetName === this._initTargetName) {
            if (useCMakePresets) {
                this._targetName.set(this._targetsInPresetName);
            } else {
                this._targetName.set('all');
            }
        }
        if (!useCMakePresets && this.targetName === this._targetsInPresetName) {
            this._targetName.set('all');
        }
        const oldValue = this._useCMakePresets;
        if (oldValue !== useCMakePresets) {
            this._useCMakePresets = useCMakePresets;
            const drv = await this._cmakeDriver;
            if (drv) {
                log.debug(localize('disposing.driver', 'Disposing CMake driver'));
                await drv.asyncDispose();
                this._cmakeDriver = Promise.resolve(null);
            }
        }
    }

    // Events that effect the user-interface
    /**
     * The status of this backend
     */
    get statusMessage() {
        return this._statusMessage.value;
    }
    get onStatusMessageChanged() {
        return this._statusMessage.changeEvent;
    }
    private readonly _statusMessage = new Property<string>(localize('initializing', 'Initializing'));

    /**
     * Minimum cmake version supported. Currently only used for presets
     */
    get minCMakeVersion() {
        return this._minCMakeVersion;
    }
    set minCMakeVersion(version: Version | undefined) {
        this._minCMakeVersion = version;
    }
    private _minCMakeVersion?: Version;

    /**
     * Currently selected configure preset
     */
    get configurePreset() {
        return this._configurePreset.value;
    }
    get onActiveConfigurePresetChanged() {
        return this._configurePreset.changeEvent;
    }
    private readonly _configurePreset = new Property<preset.ConfigurePreset | null>(null);

    private async resetPresets() {
        await this.workspaceContext.state.setConfigurePresetName(null);
        if (this.configurePreset) {
            await this.workspaceContext.state.setBuildPresetName(this.configurePreset.name, null);
            await this.workspaceContext.state.setTestPresetName(this.configurePreset.name, null);
        }
        this._configurePreset.set(null);
        this._buildPreset.set(null);
        this._testPreset.set(null);
    }

    /**
     * Presets are loaded by PresetsController, so this function should only be called by PresetsController.
     */
    async setConfigurePreset(configurePreset: string | null) {
        const previousGenerator = this.configurePreset?.generator;

        if (configurePreset) {
            log.debug(localize('resolving.config.preset', 'Resolving the selected configure preset'));
            const expandedConfigurePreset = await preset.expandConfigurePreset(this.folder.uri.fsPath,
                configurePreset,
                lightNormalizePath(this.folder.uri.fsPath || '.'),
                this.sourceDir,
                this.getPreferredGeneratorName(),
                true);
            this._configurePreset.set(expandedConfigurePreset);
            if (previousGenerator && previousGenerator !== expandedConfigurePreset?.generator) {
                await this._shutDownCMakeDriver();
            }

            if (!expandedConfigurePreset) {
                log.error(localize('failed.resolve.config.preset', 'Failed to resolve configure preset: {0}', configurePreset));
                await this.resetPresets();
                return;
            }
            if (!expandedConfigurePreset.binaryDir) {
                log.error(localize('binaryDir.not.set.config.preset', '"binaryDir" is not set in configure preset: {0}', configurePreset));
                // Set to null so if we won't get wrong selection option when selectbuild/testPreset before a configure preset is selected.
                await this.resetPresets();
                return;
            }
            if (!expandedConfigurePreset.generator) {
                log.error(localize('generator.not.set.config.preset', '"generator" is not set in configure preset: {0}', configurePreset));
                // Set to null so if we won't get wrong selection option when selectbuild/testPreset before a configure preset is selected.
                await this.resetPresets();
                return;
            }
            log.debug(localize('loading.new.config.preset', 'Loading new configure preset into CMake driver'));
            const drv = await this._cmakeDriver;  // Use only an existing driver, do not create one
            if (drv) {
                try {
                    this._statusMessage.set(localize('reloading.status', 'Reloading...'));
                    await drv.setConfigurePreset(expandedConfigurePreset);
                    await this.workspaceContext.state.setConfigurePresetName(configurePreset);
                    this._statusMessage.set(localize('ready.status', 'Ready'));
                } catch (error: any) {
                    void vscode.window.showErrorMessage(localize('unable.to.set.config.preset', 'Unable to set configure preset {0}.', `"${error}"`));
                    this._statusMessage.set(localize('error.on.switch.config.preset', 'Error on switch of configure preset ({0})', error.message));
                    this._cmakeDriver = Promise.resolve(null);
                    await this.resetPresets();
                }
            } else {
                // Remember the selected configure preset for the next session.
                await this.workspaceContext.state.setConfigurePresetName(configurePreset);
            }
        } else {
            await this.resetPresets();
        }
    }

    /**
     * Currently selected build preset
     */
    get buildPreset() {
        return this._buildPreset.value;
    }
    get onActiveBuildPresetChanged() {
        return this._buildPreset.changeEvent;
    }
    private readonly _buildPreset = new Property<preset.BuildPreset | null>(null);

    /**
     * Presets are loaded by PresetsController, so this function should only be called by PresetsController.
     */
    async setBuildPreset(buildPreset: string | null) {
        if (buildPreset) {
            log.debug(localize('resolving.build.preset', 'Resolving the selected build preset'));
            const expandedBuildPreset = await preset.expandBuildPreset(this.folder.uri.fsPath,
                buildPreset,
                lightNormalizePath(this.folder.uri.fsPath || '.'),
                this.sourceDir,
                this.getPreferredGeneratorName(),
                true,
                this.configurePreset?.name);
            this._buildPreset.set(expandedBuildPreset);
            if (!expandedBuildPreset) {
                log.error(localize('failed.resolve.build.preset', 'Failed to resolve build preset: {0}', buildPreset));
                this._buildPreset.set(null);
                return;
            }
            if (!expandedBuildPreset.configurePreset) {
                log.error(localize('configurePreset.not.set.build.preset', '"configurePreset" is not set in build preset: {0}', buildPreset));
                this._buildPreset.set(null);
                return;
            }
            log.debug(localize('loading.new.build.preset', 'Loading new build preset into CMake driver'));
            const drv = await this._cmakeDriver;  // Use only an existing driver, do not create one
            if (drv) {
                try {
                    this._statusMessage.set(localize('reloading.status', 'Reloading...'));
                    await drv.setBuildPreset(expandedBuildPreset);
                    this.updateDriverAndTargetsInTaskProvider(drv);
                    await this.workspaceContext.state.setBuildPresetName(expandedBuildPreset.configurePreset, buildPreset);
                    this._statusMessage.set(localize('ready.status', 'Ready'));
                } catch (error: any) {
                    void vscode.window.showErrorMessage(localize('unable.to.set.build.preset', 'Unable to set build preset {0}.', `"${error}"`));
                    this._statusMessage.set(localize('error.on.switch.build.preset', 'Error on switch of build preset ({0})', error.message));
                    this._cmakeDriver = Promise.resolve(null);
                    this._buildPreset.set(null);
                }
            } else {
                // Remember the selected build preset for the next session.
                await this.workspaceContext.state.setBuildPresetName(expandedBuildPreset.configurePreset, buildPreset);
            }
        } else {
            this._buildPreset.set(null);
            if (this.configurePreset) {
                await this.workspaceContext.state.setBuildPresetName(this.configurePreset.name, null);
            }
        }
    }

    /**
     * Currently selected test preset
     */
    get testPreset() {
        return this._testPreset.value;
    }
    get onActiveTestPresetChanged() {
        return this._testPreset.changeEvent;
    }
    private readonly _testPreset = new Property<preset.TestPreset | null>(null);

    /**
     * Presets are loaded by PresetsController, so this function should only be called by PresetsController.
     */
    async setTestPreset(testPreset: string | null) {
        if (testPreset) {
            log.debug(localize('resolving.test.preset', 'Resolving the selected test preset'));
            const expandedTestPreset = await preset.expandTestPreset(this.folder.uri.fsPath,
                testPreset,
                lightNormalizePath(this.folder.uri.fsPath || '.'),
                this.sourceDir,
                this.getPreferredGeneratorName(),
                true,
                this.configurePreset?.name);
            this._testPreset.set(expandedTestPreset);
            if (!expandedTestPreset) {
                log.error(localize('failed.resolve.test.preset', 'Failed to resolve test preset: {0}', testPreset));
                this._testPreset.set(null);
                return;
            }
            if (!expandedTestPreset.configurePreset) {
                log.error(localize('configurePreset.not.set.test.preset', '"configurePreset" is not set in test preset: {0}', testPreset));
                this._testPreset.set(null);
                return;
            }
            log.debug(localize('loading.new.test.preset', 'Loading new test preset into CMake driver'));
            const drv = await this._cmakeDriver;  // Use only an existing driver, do not create one
            if (drv) {
                try {
                    this._statusMessage.set(localize('reloading.status', 'Reloading...'));
                    await drv.setTestPreset(expandedTestPreset);
                    await this.workspaceContext.state.setTestPresetName(expandedTestPreset.configurePreset, testPreset);
                    this._statusMessage.set(localize('ready.status', 'Ready'));
                } catch (error: any) {
                    void vscode.window.showErrorMessage(localize('unable.to.set.test.preset', 'Unable to set test preset {0}.', `"${error}"`));
                    this._statusMessage.set(localize('error.on.switch.test.preset', 'Error on switch of test preset ({0})', error.message));
                    this._cmakeDriver = Promise.resolve(null);
                    this._testPreset.set(null);
                }
            } else {
                // Remember the selected test preset for the next session.
                await this.workspaceContext.state.setTestPresetName(expandedTestPreset.configurePreset, testPreset);
            }
        } else {
            this._testPreset.set(null);
            if (this.configurePreset) {
                await this.workspaceContext.state.setTestPresetName(this.configurePreset.name, null);
            }
        }
    }

    /**
     * The current target to build.
     */
    get targetName() {
        return this._targetName.value;
    }
    get onTargetNameChanged() {
        return this._targetName.changeEvent;
    }
    private readonly _initTargetName = '__init__';
    private readonly _targetName = new Property<string>(this._initTargetName);

    /**
     * The current variant name for displaying to the UI (not the buildType)
     */
    get activeVariantName() {
        return this._activeVariant.value;
    }
    get onActiveVariantNameChanged() {
        return this._activeVariant.changeEvent;
    }
    private readonly _activeVariant = new Property<string>('Unconfigured');

    /**
     * The "launch target" (the target that will be run by debugging)
     */
    get launchTargetName() {
        return this._launchTargetName.value;
    }
    get onLaunchTargetNameChanged() {
        return this._launchTargetName.changeEvent;
    }
    private readonly _launchTargetName = new Property<string | null>(null);

    /**
     * Whether CTest is enabled
     */
    get ctestEnabled() {
        return this._ctestEnabled.value;
    }
    get onCTestEnabledChanged() {
        return this._ctestEnabled.changeEvent;
    }
    private readonly _ctestEnabled = new Property<boolean>(false);

    /**
     * The current CTest results
     */
    get testResults() {
        return this._testResults.value;
    }
    get onTestResultsChanged() {
        return this._testResults.changeEvent;
    }
    private readonly _testResults = new Property<BasicTestResults | null>(null);

    /**
     * Whether the backend is busy running some task
     */
    get isBusy() {
        return this._isBusy.value;
    }
    get onIsBusyChanged() {
        return this._isBusy.changeEvent;
    }
    private readonly _isBusy = new Property<boolean>(false);

    /**
     * Event fired when the code model from CMake is updated
     */
    get codeModelContent() {
        return this._codeModelContent.value;
    }
    get onCodeModelChanged() {
        return this._codeModelContent.changeEvent;
    }
    private readonly _codeModelContent = new Property<codemodel_api.CodeModelContent | null>(null);
    private _codeModelDriverSub: vscode.Disposable | null = null;

    private readonly _communicationModeSub = this.workspaceContext.config.onChange('cmakeCommunicationMode', () => {
        log.info(localize('communication.changed.restart.driver', "Restarting the CMake driver after a communication mode change."));
        return this._shutDownCMakeDriver();
    });

    private readonly _generatorSub = this.workspaceContext.config.onChange('generator', () => {
        log.info(localize('generator.changed.restart.driver', "Restarting the CMake driver after a generator change."));
        return this._reloadCMakeDriver();
    });

    private readonly _preferredGeneratorsSub = this.workspaceContext.config.onChange('preferredGenerators', () => {
        log.info(localize('preferredGenerator.changed.restart.driver', "Restarting the CMake driver after a preferredGenerators change."));
        return this._reloadCMakeDriver();
    });

    private readonly _sourceDirSub = this.workspaceContext.config.onChange('sourceDirectory', async () =>
        this._sourceDir = await util.normalizeAndVerifySourceDir(
            await expandString(this.workspaceContext.config.sourceDirectory, CMakeDriver.sourceDirExpansionOptions(this.folder.uri.fsPath))
        )
    );

    /**
     * The variant manager keeps track of build variants. Has two-phase init.
     */
    private readonly _variantManager = new VariantManager(this.folder, this.workspaceContext.state, this.workspaceContext.config);

    /**
     * A strand to serialize operations with the CMake driver
     */
    private readonly _driverStrand = new Strand();

    /**
     * The object in charge of talking to CMake. It starts empty (null) because
     * we don't know what driver to use at the current time. The driver also has
     * two-phase init and a private constructor. The driver may be replaced at
     * any time by the user making changes to the workspace configuration.
     */
    private _cmakeDriver: Promise<CMakeDriver | null> = Promise.resolve(null);

    /**
     * This object manages the CMake Cache Editor GUI
     */
    private _cacheEditorWebview: ConfigurationWebview | undefined;

    /**
     * Event fired just as CMakeTools is about to be disposed
     */
    get onDispose() {
        return this._disposeEmitter.event;
    }
    private readonly _disposeEmitter = new vscode.EventEmitter<void>();

    /**
     * Dispose the instance
     */
    dispose() {
        log.debug(localize('disposing.extension', 'Disposing CMakeTools extension'));
        this._disposeEmitter.fire();
        this._termCloseSub.dispose();
        this._launchTerminals.forEach(term => term.dispose());
        for (const sub of [this._generatorSub, this._preferredGeneratorsSub, this._communicationModeSub, this._sourceDirSub]) {
            sub.dispose();
        }
        rollbar.invokeAsync(localize('extension.dispose', 'Extension dispose'), () => this.asyncDispose());
    }

    /**
     * Dispose of the extension asynchronously.
     */
    async asyncDispose() {
        collections.reset();
        if (this._cmakeDriver) {
            const drv = await this._cmakeDriver;
            if (drv) {
                await drv.asyncDispose();
            }
        }
        for (const disp of [this._statusMessage, this._targetName, this._activeVariant, this._ctestEnabled, this._testResults, this._isBusy, this._variantManager, this._ctestController]) {
            disp.dispose();
        }
    }

    private getPreferredGenerators(): CMakeGenerator[] {
        // User can override generator with a setting
        const user_generator = this.workspaceContext.config.generator;
        if (user_generator) {
            log.debug(localize('using.user.generator', 'Using generator from user configuration: {0}', user_generator));
            return [{
                name: user_generator,
                platform: this.workspaceContext.config.platform || undefined,
                toolset: this.workspaceContext.config.toolset || undefined
            }];
        }

        const user_preferred = this.workspaceContext.config.preferredGenerators.map(g => ({ name: g }));
        return user_preferred;
    }

    private getPreferredGeneratorName(): string | undefined {
        const generators = this.getPreferredGenerators();
        return generators[0]?.name;
    }

    /**
     * Execute pre-configure/build tasks to check if we are ready to run a full
     * configure. This should be called by a derived driver before any
     * configuration tasks are run
     */
    public async cmakePreConditionProblemHandler(e: CMakePreconditionProblems, isConfiguring: boolean, config?: ConfigurationReader): Promise<void> {
        let telemetryEvent: string | undefined;
        const telemetryProperties: telemetry.Properties = {};

        switch (e) {
            case CMakePreconditionProblems.ConfigureIsAlreadyRunning:
                void vscode.window.showErrorMessage(localize('configuration.already.in.progress', 'Configuration is already in progress.'));
                break;
            case CMakePreconditionProblems.BuildIsAlreadyRunning:
                void vscode.window.showErrorMessage(localize('task.already.running', 'A CMake task is already running. Stop it before trying to run a new CMake task.'));
                break;
            case CMakePreconditionProblems.NoSourceDirectoryFound:
                void vscode.window.showErrorMessage(localize('no.source.directory.found', 'You do not have a source directory open'));
                break;
            case CMakePreconditionProblems.MissingCMakeListsFile:
                telemetryEvent = "partialActivation";
                telemetryProperties["ignoreCMakeListsMissing"] = this.workspaceContext.state.ignoreCMakeListsMissing.toString();

                if (!this.workspaceContext.state.ignoreCMakeListsMissing) {
                    const quickStart = localize('quickstart.cmake.project', "Create");
                    const changeSourceDirectory = localize('edit.setting', "Locate");
                    const ignoreCMakeListsMissing = localize('ignore.activation', "Don't show again");

                    let showCMakeLists: boolean = await expShowCMakeLists();
                    const existingCmakeListsFiles: string[] | undefined = await util.getAllCMakeListsPaths(this.folder.uri);
                    if (showCMakeLists) {
                        showCMakeLists = existingCmakeListsFiles !== undefined && existingCmakeListsFiles.length > 0;
                        telemetryProperties["ignoreExperiment"] = (!showCMakeLists).toString();
                    }

                    telemetryProperties["missingCMakeListsPopupType"] = showCMakeLists ? "selectFromAllCMakeLists" : "toastCreateLocateIgnore";

                    const result = showCMakeLists ? changeSourceDirectory : await vscode.window.showErrorMessage(
                        localize('missing.cmakelists', 'CMakeLists.txt was not found in the root of the folder {0}. How would you like to proceed?', `"${this.folderName}"`),
                        quickStart, changeSourceDirectory, ignoreCMakeListsMissing);

                    if (result === quickStart) {
                        // Return here, since the updateFolderFullFeature set below (after the "switch")
                        // will set unnecessarily a partial feature set view for this folder
                        // if quickStart doesn't finish early enough.
                        // quickStart will update correctly the full/partial view state at the end.
                        telemetryProperties["missingCMakeListsUserAction"] = "quickStart";
                        telemetry.logEvent(telemetryEvent, telemetryProperties);
                        return vscode.commands.executeCommand('cmake.quickStart');
                    } else if (result === changeSourceDirectory) {
                        // Open the search file dialog from the path set by cmake.sourceDirectory or from the current workspace folder
                        // if the setting is not defined.
                        interface FileItem extends vscode.QuickPickItem {
                            fullPath: string;
                        }
                        const items: FileItem[] = existingCmakeListsFiles ? existingCmakeListsFiles.map<FileItem>(file => ({
                            label: util.getRelativePath(file, this.folder.uri.fsPath) + "/CMakeLists.txt",
                            fullPath: file
                        })) : [];
                        const browse: string = localize("browse.for.cmakelists", "[Browse for CMakeLists.txt]");
                        items.push({ label: browse, fullPath: "", description: "Search for CMakeLists.txt on this computer" });
                        const selection: FileItem | undefined = await vscode.window.showQuickPick(items, {
                            placeHolder: (items.length === 1 ? localize("cmakelists.not.found", "No CMakeLists.txt was found.") : localize("select.cmakelists", "Select CMakeLists.txt"))
                        });

                        if (showCMakeLists) {
                            telemetryProperties["missingCMakeListsUserAction"] = (selection === undefined) ? "dismissed" : (selection.label === browse) ? "browse" : "pick";
                        } else {
                            telemetryProperties["missingCMakeListsUserAction"] = "changeSourceDirectory";
                        }

                        let selectedFile: string | undefined;
                        if (!selection) {
                            break; // User canceled it.
                        } else if (selection.label === browse) {
                            const openOpts: vscode.OpenDialogOptions = {
                                canSelectMany: false,
                                defaultUri: vscode.Uri.file(this.folder.uri.fsPath),
                                filters: { "CMake files": ["txt"], "All files": ["*"] },
                                openLabel: "Load"
                            };
                            const cmakeListsFile = await vscode.window.showOpenDialog(openOpts);
                            if (cmakeListsFile) {
                                selectedFile = cmakeListsFile[0].fsPath;
                            }
                        } else {
                            selectedFile = selection.fullPath;
                        }
                        if (selectedFile) {
                            const relPath = util.getRelativePath(selectedFile, this.folder.uri.fsPath);
                            void vscode.workspace.getConfiguration('cmake', this.folder.uri).update("sourceDirectory", relPath);
                            if (config) {
                                // Updating sourceDirectory here, at the beginning of the configure process,
                                // doesn't need to fire the settings change event (which would trigger unnecessarily
                                // another immediate configure, which will be blocked anyway).
                                config.updatePartial({ sourceDirectory: relPath }, false);

                                // Since the source directory is set via a file open dialog tuned to CMakeLists.txt,
                                // we know that it exists and we don't need any other additional checks on its value,
                                // so simply enable full feature set.
                                await enableFullFeatureSet(true);

                                if (!isConfiguring) {
                                    telemetry.logEvent(telemetryEvent, telemetryProperties);
                                    return vscode.commands.executeCommand('cmake.configure');
                                }
                            }
                        }
                    } else if (result === ignoreCMakeListsMissing) {
                        // The user ignores the missing CMakeLists.txt file --> limit the CMake Tools extension functionality
                        // (hide commands and status bar) and record this choice so that this popup doesn't trigger next time.
                        // The switch back to full functionality can be done later by changes to the cmake.sourceDirectory setting
                        // or to the CMakeLists.txt file, a successful configure or a configure failing with anything but CMakePreconditionProblems.MissingCMakeListsFile.
                        // After that switch (back to a full activation), another occurrence of missing CMakeLists.txt
                        // would trigger this popup again.
                        telemetryProperties["missingCMakeListsUserAction"] = "ignore";
                        await this.workspaceContext.state.setIgnoreCMakeListsMissing(true);
                    } else {
                        // "invalid" normally shouldn't happen since the popup can be closed by either dismissing it or clicking any of the three buttons.
                        telemetryProperties["missingCMakeListsUserAction"] = (result === undefined) ? "dismissed" : "invalid";
                    }
                }

                break;
        }

        if (telemetryEvent) {
            telemetry.logEvent(telemetryEvent, telemetryProperties);
        }

        // This CMT folder can go through various changes while executing this function
        // that could be relevant to the partial/full feature set view.
        // This is a good place for an update.
        return updateFullFeatureSetForFolder(this.folder);
    }

    /**
     * Start up a new CMake driver and return it. This is so that the initialization
     * of the driver is atomic to those using it
     */
    private async _startNewCMakeDriver(cmake: CMakeExecutable): Promise<CMakeDriver> {
        log.debug(localize('starting.cmake.driver', 'Starting CMake driver'));
        if (!cmake.isPresent) {
            throw new Error(localize('bad.cmake.executable', 'Bad CMake executable {0}.', `"${cmake.path}"`));
        }

        const workspace = this.folder.uri.fsPath;
        let drv: CMakeDriver;
        const preferredGenerators = this.getPreferredGenerators();
        const preConditionHandler = async (e: CMakePreconditionProblems, config?: ConfigurationReader) => this.cmakePreConditionProblemHandler(e, true, config);
        let communicationMode = this.workspaceContext.config.cmakeCommunicationMode.toLowerCase();
        const fileApi = 'fileapi';
        const serverApi = 'serverapi';
        const legacy = 'legacy';

        if (communicationMode !== fileApi && communicationMode !== serverApi && communicationMode !== legacy) {
            if (cmake.isFileApiModeSupported) {
                communicationMode = fileApi;
            } else if (cmake.isServerModeSupported) {
                communicationMode = serverApi;
            } else {
                communicationMode = legacy;
            }
        } else if (communicationMode === fileApi) {
            if (!cmake.isFileApiModeSupported) {
                if (cmake.isServerModeSupported) {
                    communicationMode = serverApi;
                    log.warning(
                        localize('switch.to.serverapi',
                            'CMake file-api communication mode is not supported in versions earlier than {0}. Switching to CMake server communication mode.',
                            versionToString(cmake.minimalFileApiModeVersion)));
                } else {
                    communicationMode = legacy;
                }
            }
        }

        if (communicationMode !== fileApi && communicationMode !== serverApi) {
            log.warning(
                localize('please.upgrade.cmake',
                    'For the best experience, CMake server or file-api support is required. Please upgrade CMake to {0} or newer.',
                    versionToString(cmake.minimalServerModeVersion)));
        }

        try {
            if (communicationMode === serverApi) {
                this._statusMessage.set(localize('starting.cmake.driver.status', 'Starting CMake Server...'));
            }
            switch (communicationMode) {
                case fileApi:
                    drv = await CMakeFileApiDriver.create(cmake, this.workspaceContext.config,
                        this.useCMakePresets,
                        this.activeKit,
                        this.configurePreset,
                        this.buildPreset,
                        this.testPreset,
                        workspace,
                        preConditionHandler,
                        preferredGenerators);
                    break;
                case serverApi:
                    drv = await CMakeServerClientDriver.create(cmake,
                        this.workspaceContext.config,
                        this.useCMakePresets,
                        this.activeKit,
                        this.configurePreset,
                        this.buildPreset,
                        this.testPreset,
                        workspace,
                        preConditionHandler,
                        preferredGenerators);
                    break;
                default:
                    drv = await LegacyCMakeDriver.create(cmake,
                        this.workspaceContext.config,
                        this.useCMakePresets,
                        this.activeKit,
                        this.configurePreset,
                        this.buildPreset,
                        this.testPreset,
                        workspace,
                        preConditionHandler,
                        preferredGenerators);
            }
        } finally {
            this._statusMessage.set(localize('ready.status', 'Ready'));
        }

        await drv.setVariant(this._variantManager.activeVariantOptions, this._variantManager.activeKeywordSetting);
        this._targetName.set(this.defaultBuildTarget || (this.useCMakePresets ? this._targetsInPresetName : drv.allTargetName));
        await this._ctestController.reloadTests(drv);

        // Update the task provider when a new driver is created
        updateCMakeDriverInTaskProvider(drv);

        // All set up. Fulfill the driver promise.
        return drv;
    }

    /**
     * Event fired after CMake configure runs
     */
    get onReconfigured() {
        return this._onReconfiguredEmitter.event;
    }
    private readonly _onReconfiguredEmitter = new vscode.EventEmitter<void>();

    private readonly _onTargetChangedEmitter = new vscode.EventEmitter<void>();
    get onTargetChanged() {
        return this._onTargetChangedEmitter.event;
    }

    async executeCMakeCommand(args: string[], options?: ExecutionOptions): Promise<ExecutionResult> {
        const drv = await this.getCMakeDriverInstance();
        if (drv) {
            return drv.executeCommand(drv.cmake.path, args, undefined, options).result;
        } else {
            throw new Error(localize('unable.to.execute.cmake.command', 'Unable to execute cmake command, there is no valid cmake driver instance.'));
        }
    }

    async execute(program: string, args: string[], options?: ExecutionOptions): Promise<ExecutionResult> {
        const drv = await this.getCMakeDriverInstance();
        if (drv) {
            return drv.executeCommand(program, args, undefined, options).result;
        } else {
            throw new Error(localize('unable.to.execute.program', 'Unable to execute program, there is no valid cmake driver instance.'));
        }
    }

    private async _shutDownCMakeDriver() {
        const drv = await this._cmakeDriver;
        if (drv) {
            log.debug(localize('shutting.down.driver', 'Shutting down CMake driver'));
            await drv.asyncDispose();
            this._cmakeDriver = Promise.resolve(null);
        }
    }

    /**
     * Reload/restarts the CMake Driver
     */
    private async _reloadCMakeDriver() {
        const drv = await this._cmakeDriver;
        if (drv) {
            log.debug(localize('reloading.driver', 'Reloading CMake driver'));
            await drv.asyncDispose();
            return this._cmakeDriver = this._startNewCMakeDriver(await this.getCMakeExecutable());
        }
    }

    /**
     * Second phase of two-phase init. Called by `create`.
     */
    private async _init() {
        log.debug(localize('second.phase.init', 'Starting CMakeTools second-phase init'));

        this._sourceDir = await util.normalizeAndVerifySourceDir(
            await expandString(this.workspaceContext.config.sourceDirectory, CMakeDriver.sourceDirExpansionOptions(this.folder.uri.fsPath))
        );

        // Start up the variant manager
        await this._variantManager.initialize();
        // Set the status bar message
        this._activeVariant.set(this._variantManager.activeVariantOptions.short);
        // Restore the debug target
        this._launchTargetName.set(this.workspaceContext.state.launchTargetName || '');

        // Hook up event handlers
        // Listen for the variant to change
        this._variantManager.onActiveVariantChanged(() => {
            log.debug(localize('active.build.variant.changed', 'Active build variant changed'));
            rollbar.invokeAsync(localize('changing.build.variant', 'Changing build variant'), async () => {
                const drv = await this.getCMakeDriverInstance();
                if (drv) {
                    await drv.setVariant(this._variantManager.activeVariantOptions, this._variantManager.activeKeywordSetting);
                    this._activeVariant.set(this._variantManager.activeVariantOptions.short);
                    // We don't configure yet, since someone else might be in the middle of a configure
                }
            });
        });
        this._ctestController.onTestingEnabledChanged(enabled => this._ctestEnabled.set(enabled));
        this._ctestController.onResultsChanged(res => this._testResults.set(res));

        this._statusMessage.set(localize('ready.status', 'Ready'));

        this.extensionContext.subscriptions.push(vscode.workspace.onDidOpenTextDocument(async td => {
            const str = td.uri.fsPath.toLowerCase();
            if (str.endsWith("cmakelists.txt") || str.endsWith(".cmake")) {
                telemetry.logEvent("cmakeFileOpen");
            }
        }));

        this.extensionContext.subscriptions.push(vscode.workspace.onDidSaveTextDocument(async td => {
            const str = td.uri.fsPath.toLowerCase();
            const drv = await this.getCMakeDriverInstance();

            // If we detect a change in the CMake cache file, refresh the webview
            if (this._cacheEditorWebview && drv && lightNormalizePath(str) === drv.cachePath.toLowerCase()) {
                await this._cacheEditorWebview.refreshPanel();
            }

            const sourceDirectory = (this.sourceDir).toLowerCase();
            let isCmakeListsFile: boolean = false;
            if (str.endsWith("cmakelists.txt")) {
                const allcmakelists: string[] | undefined = await util.getAllCMakeListsPaths(this.folder.uri);
                // Look for the CMakeLists.txt files that are in the workspace or the sourceDirectory root.
                isCmakeListsFile = (str === path.join(sourceDirectory, "cmakelists.txt")) ||
                    (allcmakelists?.find(file => str === file.toLocaleLowerCase()) !== undefined);
            }
            if (isCmakeListsFile) {
                // CMakeLists.txt change event: its creation or deletion are relevant,
                // so update full/partial feature set view for this folder.
                await updateFullFeatureSetForFolder(this.folder);
                if (drv && !drv.configOrBuildInProgress()) {
                    if (drv.config.configureOnEdit) {
                        log.debug(localize('cmakelists.save.trigger.reconfigure', "Detected saving of CMakeLists.txt, attempting automatic reconfigure..."));
                        await this.configureInternal(ConfigureTrigger.cmakeListsChange, [], ConfigureType.Normal);
                    }
                } else {
                    log.warning(localize('cmakelists.save.could.not.reconfigure',
                        'Changes were detected in CMakeLists.txt but we could not reconfigure the project because another operation is already in progress.'));
                    log.debug(localize('needs.reconfigure', 'The project needs to be reconfigured so that the changes saved in CMakeLists.txt have effect.'));
                }
            }

            // For multi-root, the "onDidSaveTextDocument" will be received once for each project folder.
            // To avoid misleading telemetry, consider the notification only for the active folder.
            // There is always one active folder in a workspace and never more than one.
            if (isActiveFolder(this.folder)) {
                // "outside" evaluates whether the modified cmake file belongs to the active folder.
                // Currently, we don't differentiate between outside active folder but inside any of the other
                // workspace folders versus outside any folder referenced by the current workspace.
                let outside: boolean = true;
                let fileType: string | undefined;
                if (str.endsWith("cmakelists.txt")) {
                    fileType = "CMakeLists";

                    // The CMakeLists.txt belongs to the current active folder only if sourceDirectory points to it.
                    if (str === path.join(sourceDirectory, "cmakelists.txt")) {
                        outside = false;
                    }
                } else if (str.endsWith("cmakecache.txt")) {
                    fileType = "CMakeCache";
                    const binaryDirectory = (await this.binaryDir).toLowerCase();

                    // The CMakeCache.txt belongs to the current active folder only if binaryDirectory points to it.
                    if (str === path.join(binaryDirectory, "cmakecache.txt")) {
                        outside = false;
                    }
                } else if (str.endsWith(".cmake")) {
                    fileType = ".cmake";
                    const binaryDirectory = (await this.binaryDir).toLowerCase();

                    // Instead of parsing how and from where a *.cmake file is included or imported
                    // let's consider one inside the active folder if it's in the workspace folder,
                    // sourceDirectory or binaryDirectory.
                    if (str.startsWith(this.folder.uri.fsPath.toLowerCase()) ||
                        str.startsWith(sourceDirectory) ||
                        str.startsWith(binaryDirectory)) {
                        outside = false;
                    }
                }

                if (fileType) {
                    telemetry.logEvent("cmakeFileWrite", { filetype: fileType, outsideActiveFolder: outside.toString() });
                }
            }
        }));
    }

    async isNinjaInstalled(): Promise<boolean> {
        const drv = await this._cmakeDriver;

        if (drv) {
            return await drv.testHaveCommand('ninja') || drv.testHaveCommand('ninja-build');
        }

        return false;
    }

    async setKit(kit: Kit | null) {
        this._activeKit = kit;
        if (kit) {
            log.debug(localize('injecting.new.kit', 'Injecting new Kit into CMake driver'));
            const drv = await this._cmakeDriver;  // Use only an existing driver, do not create one
            if (drv) {
                try {
                    this._statusMessage.set(localize('reloading.status', 'Reloading...'));
                    await drv.setKit(kit, this.getPreferredGenerators());
                    await this.workspaceContext.state.setActiveKitName(kit.name);
                    this._statusMessage.set(localize('ready.status', 'Ready'));
                } catch (error: any) {
                    void vscode.window.showErrorMessage(localize('unable.to.set.kit', 'Unable to set kit {0}.', `"${error.message}"`));
                    this._statusMessage.set(localize('error.on.switch.status', 'Error on switch of kit ({0})', error.message));
                    this._cmakeDriver = Promise.resolve(null);
                    this._activeKit = null;
                }
            } else {
                // Remember the selected kit for the next session.
                await this.workspaceContext.state.setActiveKitName(kit.name);
            }
        }
    }

    async getCMakeExecutable() {
        const overWriteCMakePathSetting = this.useCMakePresets ? this.configurePreset?.cmakeExecutable : undefined;
        let cmakePath = await this.workspaceContext.getCMakePath(overWriteCMakePathSetting);
        if (!cmakePath) {
            cmakePath = '';
        }
        const cmakeExe = await getCMakeExecutableInformation(cmakePath);
        if (cmakeExe.version && this.minCMakeVersion && versionLess(cmakeExe.version, this.minCMakeVersion)) {
            rollbar.error(localize('cmake.version.not.supported',
                'CMake version {0} may not be supported. Minimum version required is {1}.',
                versionToString(cmakeExe.version),
                versionToString(this.minCMakeVersion)));
        }
        return cmakeExe;
    }

    /**
     * Returns, if possible a cmake driver instance. To creation the driver instance,
     * there are preconditions that should be fulfilled, such as an active kit is selected.
     * These preconditions are checked before it driver instance creation. When creating a
     * driver instance, this function waits until the driver is ready before returning.
     * This ensures that user commands can always be executed, because error criterials like
     * exceptions would assign a null driver and it is possible to create a new driver instance later again.
     */
    async getCMakeDriverInstance(): Promise<CMakeDriver | null> {
        return this._driverStrand.execute(async () => {
            if (!this.useCMakePresets && !this.activeKit) {
                log.debug(localize('not.starting.no.kits', 'Not starting CMake driver: no kits defined'));
                return null;
            }

            const cmake = await this.getCMakeExecutable();
            if (!cmake.isPresent) {
                void vscode.window.showErrorMessage(localize('bad.executable', 'Bad CMake executable: {0}. Check to make sure it is installed or the value of the {1} setting contains the correct path', `"${cmake.path}"`, '"cmake.cmakePath"'));
                telemetry.logEvent('CMakeExecutableNotFound');
                return null;
            }

            if ((await this._cmakeDriver) === null) {
                log.debug(localize('starting.new.cmake.driver', 'Starting new CMake driver'));
                this._cmakeDriver = this._startNewCMakeDriver(cmake);

                try {
                    await this._cmakeDriver;
                } catch (e: any) {
                    this._cmakeDriver = Promise.resolve(null);
                    if (e instanceof BadHomeDirectoryError) {
                        void vscode.window
                            .showErrorMessage(
                                localize('source.directory.does.not.match', 'The source directory {0} does not match the source directory in the CMake cache: {1}.  You will need to run a clean-configure to configure this project.', `"${e.expecting}"`, e.cached),
                                {},
                                { title: localize('clean.configure.title', 'Clean Configure') }
                            )
                            .then(chosen => {
                                if (chosen) {
                                    // There was only one choice: to clean-configure
                                    rollbar.invokeAsync(localize('clean.reconfigure.after.bad.home.dir', 'Clean reconfigure after bad home dir'), async () => {
                                        try {
                                            await fs.unlink(e.badCachePath);
                                        } catch (e2: any) {
                                            log.error(localize('failed.to.remove.bad.cache.file', 'Failed to remove bad cache file: {0} {1}', e.badCachePath, e2));
                                        }
                                        try {
                                            await fs.rmdir(path.join(path.dirname(e.badCachePath), 'CMakeFiles'));
                                        } catch (e2: any) {
                                            log.error(localize('failed.to.remove.cmakefiles.for.cache', 'Failed to remove CMakeFiles for cache: {0} {1}', e.badCachePath, e2));
                                        }
                                        await this.cleanConfigure(ConfigureTrigger.badHomeDir);
                                    });
                                }
                            });
                    } else if (e instanceof NoGeneratorError) {
                        const message = localize('generator.not.found', 'Unable to determine what CMake generator to use. Please install or configure a preferred generator, or update settings.json, your Kit configuration or PATH variable.');
                        log.error(message, e);
                        void vscode.window.showErrorMessage(message);
                    } else {
                        throw e;
                    }
                    return null;
                }

                if (this._codeModelDriverSub) {
                    this._codeModelDriverSub.dispose();
                }
                const drv = await this._cmakeDriver;
                console.assert(drv !== null, 'Null driver immediately after creation?');
                if (drv && !(drv instanceof LegacyCMakeDriver)) {
                    this._codeModelDriverSub = drv.onCodeModelChanged(cm => this._codeModelContent.set(cm));
                }
            }

            return this._cmakeDriver;
        });
    }

    /**
     * Create an instance asynchronously
     * @param ctx The extension context
     *
     * The purpose of making this the only way to create an instance is to prevent
     * us from creating uninitialized instances of the CMake Tools extension.
     */
    static async create(ctx: vscode.ExtensionContext, wsc: DirectoryContext): Promise<CMakeTools> {
        log.debug(localize('safely.constructing.cmaketools', 'Safe constructing new CMakeTools instance'));
        const inst = new CMakeTools(ctx, wsc);
        await inst._init();
        log.debug(localize('initialization.complete', 'CMakeTools instance initialization complete.'));
        return inst;
    }

    /**
     * Create a new CMakeTools for the given directory.
     * @param folder Path to the directory for which to create
     * @param ext The extension context
     */
    static async createForDirectory(folder: vscode.WorkspaceFolder, ext: vscode.ExtensionContext): Promise<CMakeTools> {
        // Create a context for the directory
        const dir_ctx = DirectoryContext.createForDirectory(folder, new StateManager(ext, folder));
        return CMakeTools.create(ext, dir_ctx);
    }

    private _activeKit: Kit | null = null;
    get activeKit(): Kit | null {
        return this._activeKit;
    }

    /**
     * The compilation database for this driver.
     */
    private _compilationDatabase: CompilationDatabase | null = null;

    private async _refreshCompileDatabase(opts: ExpansionOptions): Promise<void> {
        const compdb_paths: string[] = [];
        if (this.workspaceContext.config.mergedCompileCommands && this.workspaceContext.config.copyCompileCommands) {
            log.warning(localize('merge.and.copy.compile.commands', "The {0} setting is ignored when {1} is defined.", 'cmake.copyCompileCommands', 'cmake.mergedCompileCommands'));
        }

        if (this.workspaceContext.config.mergedCompileCommands) {
            // recursively search the build directory for all
            const searchRoot = await this.binaryDir;
            if (await fs.exists(searchRoot)) {
                (await fs.walk(searchRoot)).forEach(e => {
                    if (e.name === 'compile_commands.json') {
                        compdb_paths.push(e.path);
                    }
                });
            }
        } else if (this.workspaceContext.config.copyCompileCommands) {
            // single file with known path
            const compdb_path = path.join(await this.binaryDir, 'compile_commands.json');
            if (await fs.exists(compdb_path)) {
                // Now try to copy the compdb to the user-requested path
                const copy_dest = this.workspaceContext.config.copyCompileCommands;
                const expanded_dest = await expandString(copy_dest, opts);
                const pardir = path.dirname(expanded_dest);
                try {
                    log.debug(localize('copy.compile.commands', 'Copying {2} from {0} to {1}', compdb_path, expanded_dest, 'compile_commands.json'));
                    await fs.mkdir_p(pardir);
                    try {
                        await fs.copyFile(compdb_path, expanded_dest);
                    } catch (e: any) {
                        // Just display the error. It's the best we can do.
                        void vscode.window.showErrorMessage(localize('failed.to.copy', 'Failed to copy {0} to {1}: {2}', `"${compdb_path}"`, `"${expanded_dest}"`, e.toString()));
                    }
                } catch (e: any) {
                    void vscode.window.showErrorMessage(localize('failed.to.create.parent.directory.1',
                        'Tried to copy {0} to {1}, but failed to create the parent directory {2}: {3}',
                        `"${compdb_path}"`, `"${expanded_dest}"`, `"${pardir}"`, e.toString()));
                }
            } else {
                log.debug(localize('cannot.copy.compile.commands', 'Cannot copy {1} because it does not exist at {0}', compdb_path, 'compile_commands.json'));
            }
        }

        if (compdb_paths.length > 0) {
            // Read the compilation database, and update our db property
            const new_db = await CompilationDatabase.fromFilePaths(compdb_paths);
            this._compilationDatabase = new_db;
            // Now try to dump the compdb to the user-requested path
            const merge_dest = this.workspaceContext.config.mergedCompileCommands;
            if (!merge_dest) {
                return;
            }
            let expanded_dest = await expandString(merge_dest, opts);
            const pardir = path.dirname(expanded_dest);
            try {
                await fs.mkdir_p(pardir);
            } catch (e: any) {
                void vscode.window.showErrorMessage(localize('failed.to.create.parent.directory.2',
                    'Tried to copy compilation database to {0}, but failed to create the parent directory {1}: {2}',
                    `"${expanded_dest}"`, `"${pardir}"`, e.toString()));
                return;
            }
            if (await fs.exists(expanded_dest) && (await fs.stat(expanded_dest)).isDirectory()) {
                // Emulate the behavior of copyFile() with writeFile() so that
                // mergedCompileCommands works like copyCompileCommands for
                // target paths which lead to existing directories.
                expanded_dest = path.join(expanded_dest, "merged_compile_commands.json");
            }
            try {
                await fs.writeFile(expanded_dest, CompilationDatabase.toJson(new_db));
            } catch (e: any) {
                // Just display the error. It's the best we can do.
                void vscode.window.showErrorMessage(localize('failed.to.merge', 'Failed to write merged compilation database to {0}: {1}', `"${expanded_dest}"`, e.toString()));
                return;
            }
        }
    }

    /**
     * Implementation of `cmake.configure`
     * trigger: describes the circumstance that caused this configure to be run.
     *          In order to avoid a breaking change in the CMake Tools API,
     *          this parameter can default to that scenario.
     *          All other configure calls in this extension are able to provide
     *          proper trigger information.
     */
    configure(extra_args: string[] = []): Thenable<number> {
        return this.configureInternal(ConfigureTrigger.api, extra_args, ConfigureType.Normal);
    }

    async configureInternal(trigger: ConfigureTrigger = ConfigureTrigger.api, extra_args: string[] = [], type: ConfigureType = ConfigureType.Normal): Promise<number> {
        const drv: CMakeDriver | null = await this.getCMakeDriverInstance();
        // Don't show a progress bar when the extension is using Cache for configuration.
        // Using cache for configuration happens only one time.
        if (drv && drv.shouldUseCachedConfiguration(trigger)) {
            const retc: number = await drv.configure(trigger, []);
            if (retc === 0) {
                await this._refreshCompileDatabase(drv.expansionOptions);
            }
            await this._ctestController.reloadTests(drv);
            this._onReconfiguredEmitter.fire();
            return retc;
        }

        return vscode.window.withProgress(
            {
                location: vscode.ProgressLocation.Notification,
                title: localize('configuring.project', 'Configuring project')
            },
            async progress => {
                progress.report({ message: localize('preparing.to.configure', 'Preparing to configure') });
                if (type !== ConfigureType.ShowCommandOnly) {
                    log.info(localize('run.configure', 'Configuring folder: {0}', this.folderName), extra_args);
                }

                return this._doConfigure(type, progress, async consumer => {
                    const IS_CONFIGURING_KEY = 'cmake:isConfiguring';
                    if (drv) {
                        let old_prog = 0;
                        const prog_sub = drv.onProgress(pr => {
                            const new_prog = 100 * (pr.progressCurrent - pr.progressMinimum) / (pr.progressMaximum - pr.progressMinimum);
                            const increment = new_prog - old_prog;
                            if (increment >= 1) {
                                old_prog += increment;
                                progress.report({ increment });
                            }
                        });
                        try {
                            progress.report({ message: localize('configuring.project', 'Configuring project') });
                            let retc: number;
                            await setContextValue(IS_CONFIGURING_KEY, true);
                            if (type === ConfigureType.Cache) {
                                retc = await drv.configure(trigger, [], consumer, true);
                            } else {
                                switch (type) {
                                    case ConfigureType.Normal:
                                        retc = await drv.configure(trigger, extra_args, consumer);
                                        break;
                                    case ConfigureType.Clean:
                                        retc = await drv.cleanConfigure(trigger, extra_args, consumer);
                                        break;
                                    case ConfigureType.ShowCommandOnly:
                                        retc = await drv.configure(trigger, extra_args, consumer, undefined, true);
                                        break;
                                    default:
                                        rollbar.error(localize('unexpected.configure.type', 'Unexpected configure type'), { type });
                                        retc = await this.configureInternal(trigger, extra_args, ConfigureType.Normal);
                                        break;
                                }
                                await setContextValue(IS_CONFIGURING_KEY, false);
                            }
                            if (retc === 0) {
                                await enableFullFeatureSet(true);
                                await this._refreshCompileDatabase(drv.expansionOptions);
                            }

                            await this._ctestController.reloadTests(drv);
                            this._onReconfiguredEmitter.fire();
                            return retc;
                        } finally {
                            await setContextValue(IS_CONFIGURING_KEY, false);
                            progress.report({ message: localize('finishing.configure', 'Finishing configure') });
                            prog_sub.dispose();
                        }
                    } else {
                        progress.report({ message: localize('configure.failed', 'Failed to configure project') });
                        return -1;
                    }
                });
            }
        );
    }

    /**
     * Implementation of `cmake.cleanConfigure()
     * trigger: describes the circumstance that caused this configure to be run.
     *          In order to avoid a breaking change in the CMake Tools API,
     *          this parameter can default to that scenario.
     *          All other configure calls in this extension are able to provide
     *          proper trigger information.
     */
    cleanConfigure(trigger: ConfigureTrigger = ConfigureTrigger.api) {
        return this.configureInternal(trigger, [], ConfigureType.Clean);
    }

    /**
     * Save all open files. "maybe" because the user may have disabled auto-saving
     * with `config.saveBeforeBuild`.
     */
    async maybeAutoSaveAll(showCommandOnly?: boolean): Promise<boolean> {
        // Save open files before we configure/build
        if (this.workspaceContext.config.saveBeforeBuild) {
            if (!showCommandOnly) {
                log.debug(localize('saving.open.files.before', 'Saving open files before configure/build'));
            }

            const save_good = await vscode.workspace.saveAll();
            if (!save_good) {
                log.debug(localize('saving.open.files.failed', 'Saving open files failed'));
                const yesButtonTitle: string = localize('yes.button', 'Yes');
                const chosen = await vscode.window.showErrorMessage<vscode.MessageItem>(
                    localize('not.saved.continue.anyway', 'Not all open documents were saved. Would you like to continue anyway?'),
                    {
                        title: yesButtonTitle,
                        isCloseAffordance: false
                    },
                    {
                        title: localize('no.button', 'No'),
                        isCloseAffordance: true
                    });
                return chosen !== undefined && (chosen.title === yesButtonTitle);
            }
        }
        return true;
    }

    /**
     * Wraps pre/post configure logic around an actual configure function
     * @param cb The actual configure callback. Called to do the configure
     */
    private async _doConfigure(type: ConfigureType, progress: ProgressHandle, cb: (consumer: CMakeOutputConsumer) => Promise<number>): Promise<number> {
        progress.report({ message: localize('saving.open.files', 'Saving open files') });
        if (!await this.maybeAutoSaveAll(type === ConfigureType.ShowCommandOnly)) {
            return -1;
        }
        if (!this.useCMakePresets) {
            if (!this.activeKit) {
                throw new Error(localize('cannot.configure.no.kit', 'Cannot configure: No kit is active for this CMake Tools'));
            }
            if (!this._variantManager.haveVariant) {
                progress.report({ message: localize('waiting.on.variant', 'Waiting on variant selection') });
                await this._variantManager.selectVariant();
                if (!this._variantManager.haveVariant) {
                    log.debug(localize('no.variant.abort', 'No variant selected. Abort configure'));
                    return -1;
                }
            }
        } else if (!this.configurePreset) {
            throw new Error(localize('cannot.configure.no.config.preset', 'Cannot configure: No configure preset is active for this CMake Tools'));
        }
        log.showChannel();
        const consumer = new CMakeOutputConsumer(this.sourceDir, CMAKE_LOGGER);
        const retc = await cb(consumer);
        populateCollection(collections.cmake, consumer.diagnostics);
        return retc;
    }

    /**
     * Get the name of the "all" target; that is, the target name for which CMake
     * will build all default targets.
     *
     * This is required because simply using `all` as the target name is incorrect
     * for some generators, such as Visual Studio and Xcode.
     *
     * This is async because it depends on checking the active generator name
     */
    get allTargetName() {
        return this._allTargetName();
    }
    private async _allTargetName(): Promise<string> {
        const drv = await this.getCMakeDriverInstance();
        if (drv) {
            return drv.allTargetName;
        } else {
            return '';
        }
    }

    /**
     * Check if the current project needs to be (re)configured
     */
    private async _needsReconfigure(): Promise<boolean> {
        const drv = await this.getCMakeDriverInstance();
        if (!drv) {
            return true;
        }

        let needsReconfigure: boolean = await drv.checkNeedsReconfigure();
        if (!needsReconfigure && !await fs.exists(drv.binaryDir)) {
            needsReconfigure = true;
            log.info(localize('cmake.cache.dir.missing', 'The folder containing the CMake cache is missing. The cache will be regenerated.'));
        }

        const skipConfigureIfCachePresent = this.workspaceContext.config.skipConfigureIfCachePresent;
        if (skipConfigureIfCachePresent && needsReconfigure && await fs.exists(drv.cachePath)) {
            log.info(localize(
                'warn.skip.configure.when.cache.present',
                'The extension determined that a configuration is needed at this moment but we are skipping because the setting cmake.skipConfigureWhenCachePresent is ON. Make sure the CMake cache is in sync with the latest configuration changes.'));
            return false;
        }

        return needsReconfigure;
    }

    async ensureConfigured(): Promise<number | null> {
        const drv = await this.getCMakeDriverInstance();
        if (!drv) {
            return null;
        }
        // First, save open files
        if (!await this.maybeAutoSaveAll()) {
            return -1;
        }
        if (await this._needsReconfigure()) {
            return this.configureInternal(ConfigureTrigger.compilation, [], ConfigureType.Normal);
        } else {
            return 0;
        }
    }

    async tasksBuildCommandDrv(drv: CMakeDriver): Promise<string | null> {
        const targets = await this.getDefaultBuildTargets();
        const buildargs = await drv.getCMakeBuildCommand(targets || undefined);
        return (buildargs) ? buildCmdStr(buildargs.command, buildargs.args) : null;
    }

    /**
     * Implementation of `cmake.tasksBuildCommand`
     */
    async tasksBuildCommand(): Promise<string | null> {
        const drv = await this.getCMakeDriverInstance();
        return drv ? this.tasksBuildCommandDrv(drv) : null;
    }

    private m_promise_build: Promise<number> = Promise.resolve(0);

    /**
     * Implementation of `cmake.build`
     */
    async runBuild(targets_?: string[], showCommandOnly?: boolean): Promise<number> {
        if (!showCommandOnly) {
            log.info(localize('run.build', 'Building folder: {0}', this.folderName), (targets_ && targets_.length > 0) ? targets_.join(', ') : '');
        }
        let drv: CMakeDriver | null;
        if (showCommandOnly) {
            drv = await this.getCMakeDriverInstance();
            if (!drv) {
                throw new Error(localize('failed.to.get.cmake.driver', 'Failed to get CMake driver'));
            }
            const buildCmd = await drv.getCMakeBuildCommand(targets_ || await this.getDefaultBuildTargets());
            if (buildCmd) {
                log.showChannel();
                log.info(buildCmdStr(buildCmd.command, buildCmd.args));
            } else {
                throw new Error(localize('failed.to.get.build.command', 'Failed to get build command'));
            }
            return 0;
        }

        const config_retc = await this.ensureConfigured();
        if (config_retc === null) {
            throw new Error(localize('unable.to.configure', 'Build failed: Unable to configure the project'));
        } else if (config_retc !== 0) {
            return config_retc;
        }
        drv = await this.getCMakeDriverInstance();
        if (!drv) {
            throw new Error(localize('driver.died.after.successful.configure', 'CMake driver died immediately after successful configure'));
        }
        let targets = targets_;
        let targetName: string;
        const defaultBuildTargets = await this.getDefaultBuildTargets();
        if (this.useCMakePresets) {
            targets = (targets && targets.length > 0) ? targets : defaultBuildTargets;
            targetName = `${this.buildPreset?.displayName || this.buildPreset?.name || ''}${targets ? (': ' + targets.join(', ')) : ''}`;
            targetName = targetName || this.buildPreset?.displayName || this.buildPreset?.name || '';
        } else {
            targets = (targets && targets.length > 0) ? targets : defaultBuildTargets!;
            targetName = targets.join(', ');
        }

        this.updateDriverAndTargetsInTaskProvider(drv, targets);
        const consumer = new CMakeBuildConsumer(BUILD_LOGGER, drv.config);
        const IS_BUILDING_KEY = 'cmake:isBuilding';
        try {
            this._statusMessage.set(localize('building.status', 'Building'));
            this._isBusy.set(true);
            return await vscode.window.withProgress(
                {
                    location: vscode.ProgressLocation.Window,
                    title: localize('building.target', 'Building: {0}', targetName),
                    cancellable: true
                },
                async (progress, cancel) => {
                    let old_progress = 0;
                    consumer.onProgress(pr => {
                        const increment = pr.value - old_progress;
                        if (increment >= 1) {
                            progress.report({ increment, message: `${pr.value}%` });
                            old_progress += increment;
                        }
                    });
                    cancel.onCancellationRequested(() => rollbar.invokeAsync(localize('stop.on.cancellation', 'Stop on cancellation'), () => this.stop()));
                    log.showChannel();
                    BUILD_LOGGER.info(localize('starting.build', 'Starting build'));
                    await setContextValue(IS_BUILDING_KEY, true);
                    const rc = await drv!.build(targets, consumer);
                    await setContextValue(IS_BUILDING_KEY, false);
                    if (rc === null) {
                        BUILD_LOGGER.info(localize('build.was.terminated', 'Build was terminated'));
                    } else {
                        BUILD_LOGGER.info(localize('build.finished.with.code', 'Build finished with exit code {0}', rc));
                    }
                    const file_diags = consumer.compileConsumer.resolveDiagnostics(drv!.binaryDir);
                    populateCollection(collections.build, file_diags);
                    await this._refreshCompileDatabase(drv!.expansionOptions);
                    return rc === null ? -1 : rc;
                }
            );
        } finally {
            await setContextValue(IS_BUILDING_KEY, false);
            this._statusMessage.set(localize('ready.status', 'Ready'));
            this._isBusy.set(false);
            consumer.dispose();
        }
    }
    /**
     * Implementation of `cmake.build`
     */
    async build(targets_?: string[], showCommandOnly?: boolean): Promise<number> {
        this.m_promise_build = this.runBuild(targets_, showCommandOnly);
        return this.m_promise_build;
    }

    /**
     * Attempt to execute the compile command associated with the file. If it
     * fails for _any reason_, returns `null`. Otherwise returns the terminal in
     * which the compilation is running
     * @param filePath The path to a file to try and compile
     */
    async tryCompileFile(filePath: string): Promise<vscode.Terminal | null> {
        const config_retc = await this.ensureConfigured();
        if (config_retc === null || config_retc !== 0) {
            // Config failed?
            return null;
        }
        if (!this._compilationDatabase) {
            return null;
        }
        const cmd = this._compilationDatabase.get(filePath);
        if (!cmd) {
            return null;
        }
        const drv = await this.getCMakeDriverInstance();
        if (!drv) {
            return null;
        }
        return drv.runCompileCommand(cmd);
    }

    async editCache(): Promise<void> {
        const drv = await this.getCMakeDriverInstance();
        if (!drv) {
            void vscode.window.showErrorMessage(localize('set.up.before.edit.cache', 'Set up your CMake project before trying to edit the cache.'));
            return;
        }

        if (!await fs.exists(drv.cachePath)) {
            const do_conf = !!(await vscode.window.showErrorMessage(
                localize('project.not.yet.configured', 'This project has not yet been configured'),
                localize('configure.now.button', 'Configure Now')));
            if (do_conf) {
                if (await this.configureInternal() !== 0) {
                    return;
                }
            } else {
                return;
            }
        }

        void vscode.workspace.openTextDocument(vscode.Uri.file(drv.cachePath))
            .then(doc => void vscode.window.showTextDocument(doc));
    }

    /**
   * Implementation of `cmake.EditCacheUI`
   */
    async editCacheUI(): Promise<number> {
        if (!this._cacheEditorWebview) {
            const drv = await this.getCMakeDriverInstance();
            if (!drv) {
                void vscode.window.showErrorMessage(localize('cache.load.failed', 'No CMakeCache.txt file has been found. Please configure project first!'));
                return 1;
            }

            this._cacheEditorWebview = new ConfigurationWebview(drv.cachePath, async () => {
                await this.configureInternal(ConfigureTrigger.commandEditCacheUI, [], ConfigureType.Cache);
            });
            await this._cacheEditorWebview.initPanel();

            this._cacheEditorWebview.panel.onDidDispose(() => {
                this._cacheEditorWebview = undefined;
            });
        } else {
            this._cacheEditorWebview.panel.reveal();
        }

        return 0;
    }

    async buildWithTarget(): Promise<number> {
        const target = await this.showTargetSelector();
        if (target === null) {
            return -1;
        }
        let targets: string | string[] | undefined = target;
        if (target === this._targetsInPresetName) {
            targets = this.buildPreset?.targets;
        }
        return this.build(util.isString(targets) ? [targets] : targets);
    }

    private readonly _targetsInPresetName = localize('targests.in.preset', '[Targets In Preset]');

    async showTargetSelector(): Promise<string | null> {
        const drv = await this.getCMakeDriverInstance();
        if (!drv) {
            void vscode.window.showErrorMessage(localize('set.up.before.selecting.target', 'Set up your CMake project before selecting a target.'));
            return '';
        }

        if (this.useCMakePresets && this.buildPreset?.targets) {
            const targets = [this._targetsInPresetName];
            targets.push(...(util.isString(this.buildPreset.targets) ? [this.buildPreset.targets] : this.buildPreset.targets));
            const sel = await vscode.window.showQuickPick(targets, { placeHolder: localize('select.active.target.tooltip', 'Select the default build target') });
            return sel || null;
        }

        if (!drv.targets.length) {
            return await vscode.window.showInputBox({ prompt: localize('enter.target.name', 'Enter a target name') }) || null;
        } else {
            const choices = drv.uniqueTargets.map((t): vscode.QuickPickItem => {
                switch (t.type) {
                    case 'named': {
                        return {
                            label: t.name,
                            description: localize('target.to.build.description', 'Target to build')
                        };
                    }
                    case 'rich': {
                        return { label: t.name, description: t.targetType, detail: t.filepath };
                    }
                }
            });
            const sel = await vscode.window.showQuickPick(choices, { placeHolder: localize('select.active.target.tooltip', 'Select the default build target') });
            return sel ? sel.label : null;
        }
    }

    /**
     * Implementaiton of `cmake.clean`
     */
    async clean(): Promise<number> {
        return this.build(['clean']);
    }

    /**
     * Implementation of `cmake.cleanRebuild`
     */
    async cleanRebuild(): Promise<number> {
        const clean_res = await this.clean();
        if (clean_res !== 0) {
            return clean_res;
        }
        return this.build();
    }

    private readonly _ctestController = new CTestDriver(this.workspaceContext);
    async ctest(): Promise<number> {

        const build_retc = await this.build();
        if (build_retc !== 0) {
            this._ctestController.markAllCurrentTestsAsNotRun();
            return build_retc;
        }

        const drv = await this.getCMakeDriverInstance();
        if (!drv) {
            throw new Error(localize('driver.died.after.build.succeeded', 'CMake driver died immediately after build succeeded.'));
        }
        return this._ctestController.runCTest(drv);
    }

    /**
     * Implementation of `cmake.install`
     */
    async install(): Promise<number> {
        return this.build(['install']);
    }

    /**
     * Implementation of `cmake.stop`
     */
    async stop(): Promise<boolean> {
        const drv = await this._cmakeDriver;
        if (!drv) {
            return false;
        }

        return drv.stopCurrentProcess().then(async () => {
            await this.m_promise_build;
            this._cmakeDriver = Promise.resolve(null);
            this._isBusy.set(false);
            return true;
        }, () => false);
    }

    /**
     * Implementation of `cmake.setVariant`
     */
    async setVariant(name?: string) {
        // Make this function compatibile with return code style...
        if (await this._variantManager.selectVariant(name)) {
            await this.configureInternal(ConfigureTrigger.setVariant, [], ConfigureType.Normal);
            return 0; // succeeded
        }
        return 1; // failed
    }

    /**
     * The target that will be built with a regular build invocation
     */
    public get defaultBuildTarget(): string | null {
        return this.workspaceContext.state.defaultBuildTarget;
    }
    private async _setDefaultBuildTarget(v: string) {
        await this.workspaceContext.state.setDefaultBuildTarget(v);
        this._targetName.set(v);
    }

    public async getDefaultBuildTargets(): Promise<string[] | undefined> {
        const defaultTarget = this.defaultBuildTarget;
        let targets: string | string[] | undefined = defaultTarget || undefined;
        if (this.useCMakePresets && (!defaultTarget || defaultTarget === this._targetsInPresetName)) {
            targets = this.buildPreset?.targets;
        }
        if (!this.useCMakePresets && !defaultTarget) {
            targets = await this.allTargetName;
        }
        return util.isString(targets) ? [targets] : targets;
    }

    /**
     * Set the default target to build. Implementation of `cmake.setDefaultTarget`
     * @param target If specified, set this target instead of asking the user
     */
    async setDefaultTarget(target?: string | null) {
        if (!target) {
            target = await this.showTargetSelector();
        }
        if (!target) {
            return;
        }
        await this._setDefaultBuildTarget(target);
        const drv = await this._cmakeDriver;
        const targets = await this.getDefaultBuildTargets();
        this.updateDriverAndTargetsInTaskProvider(drv, targets);
    }

    updateDriverAndTargetsInTaskProvider(drv: CMakeDriver | null, targets?: string[]) {
        if (drv && (this.useCMakePresets || targets)) {
            updateCMakeDriverInTaskProvider(drv);
            updateDefaultTargetsInTaskProvider(targets);
        }
    }

    /**
     * Implementation of `cmake.getBuildTargetName`
     */
    async buildTargetName(): Promise<string | null> {
        if (this.useCMakePresets) {
            return this.defaultBuildTarget || this._targetsInPresetName;
        }
        return this.defaultBuildTarget || this.allTargetName;
    }

    /**
     * Implementation of `cmake.selectLaunchTarget`
     */
    async selectLaunchTarget(name?: string): Promise<string | null> {
        return this.setLaunchTargetByName(name);
    }

    /**
     * Used by vscode and as test interface
     */
    async setLaunchTargetByName(name?: string | null) {
        if (await this._needsReconfigure()) {
            const rc = await this.configureInternal(ConfigureTrigger.launch, [], ConfigureType.Normal);
            if (rc !== 0) {
                return null;
            }
        }
        const executableTargets = await this.executableTargets;
        if (executableTargets.length === 0) {
            return null;
        } if (executableTargets.length === 1) {
            const target = executableTargets[0];
            await this.workspaceContext.state.setLaunchTargetName(target.name);
            this._launchTargetName.set(target.name);
            return target.path;
        }

        const choices = executableTargets.map(e => ({
            label: e.name,
            description: '',
            detail: e.path
        }));
        let chosen: { label: string; detail: string } | undefined;
        if (!name) {
            chosen = await vscode.window.showQuickPick(choices, { placeHolder: localize('select.a.launch.target', 'Select a launch target for {0}', this.folder.name) });
        } else {
            chosen = choices.find(choice => choice.label === name);
        }
        if (!chosen) {
            return null;
        }
        await this.workspaceContext.state.setLaunchTargetName(chosen.label);
        this._launchTargetName.set(chosen.label);
        return chosen.detail;
    }

    async getCurrentLaunchTarget(): Promise<api.ExecutableTarget | null> {
        const target_name = this.workspaceContext.state.launchTargetName;
        const target = (await this.executableTargets).find(e => e.name === target_name);

        if (!target) {
            return null;
        }
        return target;
    }

    /**
     * Implementation of `cmake.launchTargetPath`. This also ensures the target exists if `cmake.buildBeforeRun` is set.
     */
    async launchTargetPath(): Promise<string | null> {
        const executable = await this.prepareLaunchTargetExecutable();
        if (!executable) {
            log.showChannel();
            log.warning('=======================================================');
            log.warning(localize('no.executable.target.found.to.launch', 'No executable target was found to launch. Please check:'));
            log.warning(` - ${localize('have.you.called.add_executable', 'Have you called add_executable() in your CMake project?')}`);
            log.warning(` - ${localize('have.you.configured', 'Have you executed a successful CMake configure?')}`);
            log.warning(localize('no.program.will.be.executed', 'No program will be executed'));
            return null;
        }
        return executable.path;
    }

    /**
     * Implementation of `cmake.launchTargetDirectory`. This also ensures the target exists if `cmake.buildBeforeRun` is set.
     */
    async launchTargetDirectory(): Promise<string | null> {
        const targetPath = await this.launchTargetPath();
        if (targetPath === null) {
            return null;
        }
        return path.dirname(targetPath);
    }

    /**
     * Implementation of `cmake.launchTargetFilename`. This also ensures the target exists if `cmake.buildBeforeRun` is set.
     */
    async launchTargetFilename(): Promise<string | null> {
        const targetPath = await this.launchTargetPath();
        if (targetPath === null) {
            return null;
        }
        return path.basename(targetPath);
    }

    /**
     * Implementation of `cmake.getLaunchTargetPath`. This does not ensure the target exists.
     */
    async getLaunchTargetPath(): Promise<string | null> {
        if (await this._needsReconfigure()) {
            const rc = await this.configureInternal(ConfigureTrigger.launch, [], ConfigureType.Normal);
            if (rc !== 0) {
                return null;
            }
        }
        const target = await this.getOrSelectLaunchTarget();
        if (!target) {
            log.showChannel();
            log.warning('=======================================================');
            log.warning(localize('no.executable.target.found.to.launch', 'No executable target was found to launch. Please check:'));
            log.warning(` - ${localize('have.you.called.add_executable', 'Have you called add_executable() in your CMake project?')}`);
            log.warning(` - ${localize('have.you.configured', 'Have you executed a successful CMake configure?')}`);
            log.warning(localize('no.program.will.be.executed', 'No program will be executed'));
            return null;
        }

        return target.path;
    }

    /**
     * Implementation of `cmake.getLaunchTargetDirectory`. This does not ensure the target exists.
     */
    async getLaunchTargetDirectory(): Promise<string | null> {
        const targetPath = await this.getLaunchTargetPath();
        if (targetPath === null) {
            return null;
        }
        return path.dirname(targetPath);
    }

    /**
     * Implementation of `cmake.getLaunchTargetFilename`. This does not ensure the target exists.
     */
    async getLaunchTargetFilename(): Promise<string | null> {
        const targetPath = await this.getLaunchTargetPath();
        if (targetPath === null) {
            return null;
        }
        return path.basename(targetPath);
    }

    /**
     * Implementation of `cmake.buildType`
     */
    async currentBuildType(): Promise<string | null> {
        return this._variantManager.activeVariantOptions.buildType || null;
    }

    /**
     * Implementation of `cmake.buildDirectory`
     */
    async buildDirectory(): Promise<string | null> {
        const binaryDir = await this.binaryDir;
        if (binaryDir) {
            return binaryDir;
        } else {
            return null;
        }
    }

    /**
     * Implementation of `cmake.buildKit`
     */
    async buildKit(): Promise<string | null> {
        if (this.activeKit) {
            return this.activeKit.name;
        } else {
            return null;
        }
    }

    async prepareLaunchTargetExecutable(name?: string): Promise<api.ExecutableTarget | null> {
        let chosen: api.ExecutableTarget;

        // Ensure that we've configured the project already. If we haven't, `getOrSelectLaunchTarget` won't see any
        // executable targets and may show an uneccessary prompt to the user
        const isReconfigurationNeeded = await this._needsReconfigure();
        if (isReconfigurationNeeded) {
            const rc = await this.configureInternal(ConfigureTrigger.launch, [], ConfigureType.Normal);
            if (rc !== 0) {
                log.debug(localize('project.configuration.failed', 'Configuration of project failed.'));
                return null;
            }
        }

        if (name) {
            const found = (await this.executableTargets).find(e => e.name === name);
            if (!found) {
                return null;
            }
            chosen = found;
        } else {
            const current = await this.getOrSelectLaunchTarget();
            if (!current) {
                return null;
            }
            chosen = current;
        }

        const buildOnLaunch = this.workspaceContext.config.buildBeforeRun;
        if (buildOnLaunch || isReconfigurationNeeded) {
            const rc_build = await this.build([chosen.name]);
            if (rc_build !== 0) {
                log.debug(localize('build.failed', 'Build failed'));
                return null;
            }
        }

        return chosen;
    }

    async getOrSelectLaunchTarget(): Promise<api.ExecutableTarget | null> {
        const current = await this.getCurrentLaunchTarget();
        if (current) {
            return current;
        }
        // Ask the user if we don't already have a target
        await this.selectLaunchTarget();
        return this.getCurrentLaunchTarget();
    }

    /**
     * Both debugTarget and launchTarget called this funciton, so it's refactored out
     * Array.concat's performance would not beat the Dict.merge a lot.
     * This is also the point to fixing the issue #1987
     */
    async _getTargetLaunchEnvironment(drv: CMakeDriver | null, debug_env?: DebuggerEnvironmentVariable[]): Promise<Environment> {
        const env = util.fromDebuggerEnvironmentVars(debug_env);

        // Add environment variables from ConfigureEnvironment.
        const configureEnv = await drv?.getConfigureEnvironment();

        return EnvironmentUtils.merge([env, configureEnv]);
    }

    /**
     * Implementation of `cmake.debugTarget`
     */
    async debugTarget(name?: string): Promise<vscode.DebugSession | null> {
        const drv = await this.getCMakeDriverInstance();
        if (!drv) {
            void vscode.window.showErrorMessage(localize('set.up.and.build.project.before.debugging', 'Set up and build your CMake project before debugging.'));
            return null;
        }
        if (drv instanceof LegacyCMakeDriver) {
            void vscode.window
                .showWarningMessage(localize('target.debugging.unsupported', 'Target debugging is no longer supported with the legacy driver'), {
                    title: localize('learn.more.button', 'Learn more'),
                    isLearnMore: true
                })
                .then(item => {
                    if (item && item.isLearnMore) {
                        open('https://vector-of-bool.github.io/docs/vscode-cmake-tools/debugging.html');
                    }
                });
            return null;
        }

        const targetExecutable = await this.prepareLaunchTargetExecutable(name);
        if (!targetExecutable) {
            log.error(localize('failed.to.prepare.target', 'Failed to prepare executable target with name {0}', `"${name}"`));
            return null;
        }

        let debug_config;
        try {
            const cache = await CMakeCache.fromPath(drv.cachePath);
            debug_config = await debugger_mod.getDebugConfigurationFromCache(cache, targetExecutable, process.platform,
                this.workspaceContext.config.debugConfig?.MIMode,
                this.workspaceContext.config.debugConfig?.miDebuggerPath);
            log.debug(localize('debug.configuration.from.cache', 'Debug configuration from cache: {0}', JSON.stringify(debug_config)));
        } catch (error: any) {
            void vscode.window
                .showErrorMessage(error.message, {
                    title: localize('debugging.documentation.button', 'Debugging documentation'),
                    isLearnMore: true
                })
                .then(item => {
                    if (item && item.isLearnMore) {
                        open('https://vector-of-bool.github.io/docs/vscode-cmake-tools/debugging.html');
                    }
                });
            log.debug(localize('problem.getting.debug', 'Problem getting debug configuration from cache.'), error);
            return null;
        }

        if (debug_config === null) {
            log.error(localize('failed.to.generate.debugger.configuration', 'Failed to generate debugger configuration'));
            void vscode.window.showErrorMessage(localize('unable.to.generate.debugging.configuration', 'Unable to generate a debugging configuration.'));
            return null;
        }

        // Add debug configuration from settings.
        const user_config = this.workspaceContext.config.debugConfig;
        Object.assign(debug_config, user_config);
        const launchEnv = await this._getTargetLaunchEnvironment(drv, debug_config.environment);
        debug_config.environment = util.makeDebuggerEnvironmentVars(launchEnv);
        log.debug(localize('starting.debugger.with', 'Starting debugger with following configuration.'), JSON.stringify({
            workspace: this.folder.uri.toString(),
            config: debug_config,
            environment: debug_config.environment
        }));

        const cfg = vscode.workspace.getConfiguration('cmake', this.folder.uri).inspect<object>('debugConfig');
        const customSetting = (cfg?.globalValue !== undefined || cfg?.workspaceValue !== undefined || cfg?.workspaceFolderValue !== undefined);
        let dbg = debug_config.MIMode?.toString();
        if (!dbg && debug_config.type === "cppvsdbg") {
            dbg = "vsdbg";
        } else {
            dbg = "(unset)";
        }
        const telemetryProperties: telemetry.Properties = {
            customSetting: customSetting.toString(),
            debugger: dbg
        };

        telemetry.logEvent('debug', telemetryProperties);

        await vscode.debug.startDebugging(this.folder, debug_config);
        return vscode.debug.activeDebugSession!;
    }

    private _launchTerminals = new Map<number, vscode.Terminal>();
    private _launchTerminalTargetName = '_CMAKE_TOOLS_LAUNCH_TERMINAL_TARGET_NAME';
    // Watch for the user closing our terminal
    private readonly _termCloseSub = vscode.window.onDidCloseTerminal(async term => {
        const processId = await term.processId;
        if (this._launchTerminals.has(processId!)) {
            this._launchTerminals.delete(processId!);
        }
    });

    private _createTerminal(options: vscode.TerminalOptions, executable: api.ExecutableTarget) {
        if (!this.workspaceContext.config.launch_allowParallel) {
            for (const [, term] of this._launchTerminals) {
                const creationOptions = term.creationOptions! as vscode.TerminalOptions;
                const executablePath = creationOptions.env![this._launchTerminalTargetName];
                if (executablePath === executable.name) {
                    if (this.workspaceContext.config.launch_terminatePreviousInstance) {
                        term.sendText('\u0003');
                    }
                    return term;
                }
            }
        }
        return vscode.window.createTerminal(options);
    }

    /**
     * Implementation of `cmake.launchTarget`
     */
    async launchTarget(name?: string) {
        const executable = await this.prepareLaunchTargetExecutable(name);
        if (!executable) {
            // The user has nothing selected and cancelled the prompt to select
            // a target.
            return null;
        }

        const user_config = this.workspaceContext.config.debugConfig;

        const drv = await this.getCMakeDriverInstance();
<<<<<<< HEAD
        if (user_config.environment) {
            const debugConfigEnvironment: { name: string; value: string }[] = user_config.environment;
            debugConfigEnvironment.forEach(envVar => {
                launchEnv[envVar.name] = envVar.value;
            });
        }

        // Add environment variables from configurePreset.
        if (drv && this.configurePreset?.environment) {
            const configure_preset_environment = await drv.getConfigureEnvironment();
            launchEnv = util.mergeEnvironment(launchEnv, configure_preset_environment);
        }

        // Add a way to retrieve the associated executable target with a launch terminal.
        launchEnv[this._launchTerminalTargetName] = executable.name;

=======
        const launchEnv = await this._getTargetLaunchEnvironment(drv, user_config.environment);
>>>>>>> 49be5d65
        const termOptions: vscode.TerminalOptions = {
            name: 'CMake/Launch',
            env: launchEnv,
            cwd: (user_config && user_config.cwd) || path.dirname(executable.path)
        };

        if (process.platform === 'win32') {
            // Use cmd.exe on Windows
            termOptions.shellPath = paths.windows.ComSpec;
        }

        const term = this._createTerminal(termOptions, executable);

        let launchArgs = '';
        if (user_config && user_config.args) {
            launchArgs = user_config.args.join(" ");
        }

        const quoted = shlex.quote(executable.path);
        term.sendText(`${quoted} ${launchArgs}`);
        term.show(true);

        const processId = await term.processId;
        this._launchTerminals.set(processId!, term);

        return term;
    }

    /**
     * Implementation of `cmake.quickStart`
     */
    public async quickStart(cmtFolder?: CMakeToolsFolder): Promise<Number> {
        if (!cmtFolder) {
            void vscode.window.showErrorMessage(localize('no.folder.open', 'No folder is open.'));
            return -2;
        }

        const mainListFile = path.join(this.sourceDir, 'CMakeLists.txt');

        if (await fs.exists(mainListFile)) {
            void vscode.window.showErrorMessage(localize('cmakelists.already.configured', 'A CMakeLists.txt is already configured!'));
            return -1;
        }

        const project_name = await vscode.window.showInputBox({
            prompt: localize('new.project.name', 'Enter a name for the new project'),
            validateInput: (value: string): string => {
                if (!value.length) {
                    return localize('project.name.required', 'A project name is required');
                }
                return '';
            }
        });
        if (!project_name) {
            return -1;
        }

        const target_type = (await vscode.window.showQuickPick([
            {
                label: 'Library',
                description: localize('create.library', 'Create a library')
            },
            { label: 'Executable', description: localize('create.executable', 'Create an executable') }
        ]));

        if (!target_type) {
            return -1;
        }

        const type = target_type.label;

        const init = [
            'cmake_minimum_required(VERSION 3.0.0)',
            `project(${project_name} VERSION 0.1.0)`,
            '',
            'include(CTest)',
            'enable_testing()',
            '',
            type === 'Library' ? `add_library(${project_name} ${project_name}.cpp)`
                : `add_executable(${project_name} main.cpp)`,
            '',
            'set(CPACK_PROJECT_NAME ${PROJECT_NAME})',
            'set(CPACK_PROJECT_VERSION ${PROJECT_VERSION})',
            'include(CPack)',
            ''
        ].join('\n');

        if (type === 'Library') {
            if (!(await fs.exists(path.join(this.sourceDir, project_name + '.cpp')))) {
                await fs.writeFile(path.join(this.sourceDir, project_name + '.cpp'), [
                    '#include <iostream>',
                    '',
                    'void say_hello(){',
                    `    std::cout << "Hello, from ${project_name}!\\n";`,
                    '}',
                    ''
                ].join('\n'));
            }
        } else {
            if (!(await fs.exists(path.join(this.sourceDir, 'main.cpp')))) {
                await fs.writeFile(path.join(this.sourceDir, 'main.cpp'), [
                    '#include <iostream>',
                    '',
                    'int main(int, char**) {',
                    '    std::cout << "Hello, world!\\n";',
                    '}',
                    ''
                ].join('\n'));
            }
        }
        await fs.writeFile(mainListFile, init);
        const doc = await vscode.workspace.openTextDocument(mainListFile);
        await vscode.window.showTextDocument(doc);

        // By now, quickStart is succesful in creating a valid CMakeLists.txt.
        // Regardless of the following configure return code,
        // we want full feature set view for the whole workspace.
        await enableFullFeatureSet(true);
        return this.configureInternal(ConfigureTrigger.quickStart, [], ConfigureType.Normal);
    }

    /**
     * Implementation of `cmake.resetState`
     */
    async resetState() {
        await this.workspaceContext.state.reset();
    }

    private _sourceDir = '';
    get sourceDir() {
        // Don't get this from the driver. Source dir is required to evaluate presets.
        // Presets contain generator info. Generator info is required for server api.
        return this._sourceDir;
    }

    get mainListFile() {
        const drv = this.getCMakeDriverInstance();

        return drv.then(d => {
            if (!d) {
                return '';
            }
            return d.mainListFile;
        });
    }

    get binaryDir() {
        const drv = this.getCMakeDriverInstance();

        return drv.then(d => {
            if (!d) {
                return '';
            }
            return d.binaryDir;
        });
    }

    get cachePath() {
        const drv = this.getCMakeDriverInstance();

        return drv.then(d => {
            if (!d) {
                return '';
            }
            return d.cachePath;
        });
    }

    get targets() {
        const drv = this.getCMakeDriverInstance();

        return drv.then(d => {
            if (!d) {
                return [];
            }
            return d.targets;
        });
    }

    get executableTargets() {
        const drv = this.getCMakeDriverInstance();

        return drv.then(d => {
            if (!d) {
                return [];
            }
            return d.executableTargets;
        });
    }

    async jumpToCacheFile() {
        // Do nothing.
        return null;
    }

    async setBuildType() {
        // Do nothing
        return -1;
    }

    async selectEnvironments() {
        return null;
    }
}

export default CMakeTools;<|MERGE_RESOLUTION|>--- conflicted
+++ resolved
@@ -2176,26 +2176,7 @@
         const user_config = this.workspaceContext.config.debugConfig;
 
         const drv = await this.getCMakeDriverInstance();
-<<<<<<< HEAD
-        if (user_config.environment) {
-            const debugConfigEnvironment: { name: string; value: string }[] = user_config.environment;
-            debugConfigEnvironment.forEach(envVar => {
-                launchEnv[envVar.name] = envVar.value;
-            });
-        }
-
-        // Add environment variables from configurePreset.
-        if (drv && this.configurePreset?.environment) {
-            const configure_preset_environment = await drv.getConfigureEnvironment();
-            launchEnv = util.mergeEnvironment(launchEnv, configure_preset_environment);
-        }
-
-        // Add a way to retrieve the associated executable target with a launch terminal.
-        launchEnv[this._launchTerminalTargetName] = executable.name;
-
-=======
         const launchEnv = await this._getTargetLaunchEnvironment(drv, user_config.environment);
->>>>>>> 49be5d65
         const termOptions: vscode.TerminalOptions = {
             name: 'CMake/Launch',
             env: launchEnv,
