--- conflicted
+++ resolved
@@ -16,7 +16,6 @@
         diagnosticParsers,
         } from './diagnostics';
 import {util} from './util';
-<<<<<<< HEAD
 import {CMakeServerClient,
         ProgressMessage,
         MessageMessage,
@@ -30,10 +29,8 @@
         CodeModelTarget,
         CodeModelConfiguration
         } from './server-client'
-=======
 import {CompilationDatabase} from './compdb';
 import {ExecuteOptions, ExecutionResult, CompilationInfo, CMakeToolsAPI} from './api';
->>>>>>> dfd2c913
 
 type Maybe<T> = util.Maybe<T>;
 
@@ -136,15 +133,6 @@
     return !!value;
 }
 
-<<<<<<< HEAD
-interface ExecuteOptions {
-    silent: boolean;
-    environment: Object;
-    collectOutput?: boolean;
-};
-
-=======
->>>>>>> dfd2c913
 interface ExecutableTarget {
     name: string;
     path: string;
@@ -160,15 +148,7 @@
     Static,
 };
 
-<<<<<<< HEAD
-interface ExecutionResult {
-    retc: number;
-    stdout: Maybe<string>;
-    stderr: Maybe<string>;
-}
-
-=======
->>>>>>> dfd2c913
+
 interface Test {
     id: number;
     name: string;
@@ -1170,7 +1150,6 @@
         this._refreshStatusBarItems();
     }
 
-<<<<<<< HEAD
     private _serverClient: Maybe<CMakeServerClient> = null;
     public get serverClient(): Maybe<CMakeServerClient> {
         return this._serverClient;
@@ -1261,9 +1240,6 @@
     }
 
     public activeEnvironments : string[] = [];
-=======
-    public activeEnvironments: string[] = [];
->>>>>>> dfd2c913
     public activateEnvironment(name: string) {
         const env = this.availableEnvironments.get(name);
         if (!env) {
@@ -1397,7 +1373,7 @@
             }
         });
 
-        const version_out = (await this.execute(['--version'], {
+        const version_out = (await this.executeCMakeCommand(['--version'], {
             silent: true,
             environment: {},
             collectOutput: true
@@ -1773,30 +1749,20 @@
     /**
      * @brief Execute a CMake command. Resolves to the result of the execution.
      */
-<<<<<<< HEAD
-    public execute(args: string[],
+    public execute(program: string,
+                   args: string[],
                    options: ExecuteOptions = {
                        silent: false,
                        environment: {},
                        collectOutput: false
                     },
-=======
-    public execute(program: string,
-                   args: string[],
-                   options: ExecuteOptions = {silent: false, environment: {}},
->>>>>>> dfd2c913
                    parser: util.OutputParser = new NullParser())
     : Promise<ExecutionResult> {
         return new Promise<ExecutionResult>(async (resolve) => {
             const silent: boolean = options && options.silent || false;
-<<<<<<< HEAD
-            console.info('Execute cmake with arguments:', args);
             let stdout = '';
             let stderr = '';
-            const pipe = proc.spawn(this.config.cmakePath, args, {
-=======
             const pipe = proc.spawn(program, args, {
->>>>>>> dfd2c913
                 env: Object.assign(
                     {
                         // We set NINJA_STATUS to force Ninja to use the format
@@ -1844,14 +1810,10 @@
             emitLines(pipe.stderr);
 
             pipe.stdout.on('line', (line: string) => {
-<<<<<<< HEAD
-                console.log('cmake [stdout]: ' + line);
+                console.log(program + ' [stdout]: ' + line);
                 if (options.collectOutput) {
                     stdout += line + '\n';
                 }
-=======
-                console.log(program + ' [stdout]: ' + line);
->>>>>>> dfd2c913
                 const progress = parser.parseLine(line);
                 if (!silent) {
                     this._channel.appendLine(line);
@@ -1860,14 +1822,10 @@
                 }
             });
             pipe.stderr.on('line', (line: string) => {
-<<<<<<< HEAD
-                console.log('cmake [stderr]: ' + line);
                 if (options.collectOutput) {
                     stderr += line + '\n';
                 }
-=======
                 console.log(program + ' [stderr]: ' + line);
->>>>>>> dfd2c913
                 const progress = parser.parseLine(line);
                 if (!silent) {
                     if (progress)
@@ -2140,7 +2098,6 @@
         }
 
         this.statusMessage = 'Configuring...';
-<<<<<<< HEAD
 
         if (this.serverClient) {
             const configure_message: ConfigureMessage = {
@@ -2167,10 +2124,7 @@
             vscode.window.showErrorMessage('A CMake task is already running. Stop it before trying to configure.');
             return -1;
         }
-        const result = await this.execute(
-=======
         const result = await this.executeCMakeCommand(
->>>>>>> dfd2c913
             ['-H' + this.sourceDir.replace(/\\/g, path.posix.sep),
              '-B' + this.binaryDir.replace(/\\/g, path.posix.sep),
              '-C' + init_cache_path]
